--- conflicted
+++ resolved
@@ -4,8 +4,9 @@
 
 class PageFooter(Block):
     block_type: str = BlockTypes.PageFooter
-<<<<<<< HEAD
     block_description: str = "Text that appears at the bottom of a page, like a page number."
+    replace_output_newlines: bool = True
+    ignore_for_output: bool = True
 
     def assemble_html(self, document, child_blocks, parent_structure):
         if self.ignore_for_output:
@@ -14,7 +15,3 @@
         template = super().assemble_html(document, child_blocks, parent_structure)
         template = template.replace("\n", " ")
         return f"<p>{template}</p>"
-=======
-    replace_output_newlines: bool = True
-    ignore_for_output: bool = True
->>>>>>> 6fe395e5
