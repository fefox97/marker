from marker.v2.schema import BlockTypes
from marker.v2.schema.blocks import Block


class Code(Block):
<<<<<<< HEAD
    block_type: BlockTypes = BlockTypes.Code
=======
    block_type: str = "Code"

    def assemble_html(self, child_blocks, parent_structure):
        template = super().assemble_html(child_blocks, parent_structure)
        return f"<pre>{template}</pre>"
>>>>>>> 7556d534
<|MERGE_RESOLUTION|>--- conflicted
+++ resolved
@@ -3,12 +3,8 @@
 
 
 class Code(Block):
-<<<<<<< HEAD
     block_type: BlockTypes = BlockTypes.Code
-=======
-    block_type: str = "Code"
 
     def assemble_html(self, child_blocks, parent_structure):
         template = super().assemble_html(child_blocks, parent_structure)
-        return f"<pre>{template}</pre>"
->>>>>>> 7556d534
+        return f"<pre>{template}</pre>"