--- conflicted
+++ resolved
@@ -1,8 +1,4 @@
-<<<<<<< HEAD
-from marker.scripts import convert_single_cli
-=======
 from marker.scripts.convert_single import convert_single_cli
->>>>>>> 98dee1bf
 
 if __name__ == "__main__":
     convert_single_cli()